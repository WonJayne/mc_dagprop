--- conflicted
+++ resolved
@@ -69,33 +69,11 @@
         ),
         (7, 5): (
             ActivityIndex(7),
-<<<<<<< HEAD
-            AnalyticActivity(
-                ActivityIndex(7),
-                DiscretePMF(
-                    np.array([1.0, 2.0, 3.0, 4.0, 5.0]),
-                    np.array([0.5, 0.0, 0.3, 0.0, 0.2]),
-                    step,
-                ),
-            ),
-        ),
-        (2, 8): (
-            ActivityIndex(8),
-            AnalyticActivity(
-                ActivityIndex(8),
-                DiscretePMF(
-                    np.array([2.0, 3.0, 4.0]),
-                    np.array([0.6, 0.0, 0.4]),
-                    step,
-                ),
-            ),
-=======
             AnalyticActivity(ActivityIndex(7), _exp(4.5)),
         ),
         (2, 8): (
             ActivityIndex(8),
             AnalyticActivity(ActivityIndex(8), _exp(5.0)),
->>>>>>> e333e38c
         ),
         (8, 9): (
             ActivityIndex(9),
