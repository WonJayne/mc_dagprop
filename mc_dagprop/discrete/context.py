from __future__ import annotations

from dataclasses import dataclass
from typing import Dict, List

import numpy as np

from mc_dagprop import SimEvent

from .pmf import DiscretePMF

NodeIndex = int
EdgeIndex = int
Pred = tuple[NodeIndex, EdgeIndex]


@dataclass
class AnalyticEdge:
    pmf: DiscretePMF


@dataclass
class AnalyticContext:
    events: List[SimEvent]
<<<<<<< HEAD
    activities: Dict[Tuple[NodeIndex, NodeIndex], Tuple[EdgeIndex, AnalyticEdge]]
    precedence_list: List[Tuple[NodeIndex, List[Pred]]]
    max_delay: float = 0.0
    step_size: float = 0.0

    def validate(self) -> None:
        for _, edge in self.activities.values():
            if not np.isclose(edge.pmf.step, self.step_size):
                raise ValueError(
                    f"edge PMF step {edge.pmf.step} does not match context step size {self.step_size}"
                )
=======
    activities: Dict[tuple[NodeIndex, NodeIndex], tuple[EdgeIndex, AnalyticEdge]]
    precedence_list: List[tuple[NodeIndex, List[Pred]]]
    max_delay: float = 0.0
>>>>>>> 98b982b6
<|MERGE_RESOLUTION|>--- conflicted
+++ resolved
@@ -22,9 +22,8 @@
 @dataclass
 class AnalyticContext:
     events: List[SimEvent]
-<<<<<<< HEAD
-    activities: Dict[Tuple[NodeIndex, NodeIndex], Tuple[EdgeIndex, AnalyticEdge]]
-    precedence_list: List[Tuple[NodeIndex, List[Pred]]]
+    activities: Dict[tuple[NodeIndex, NodeIndex], tuple[EdgeIndex, AnalyticEdge]]
+    precedence_list: List[tuple[NodeIndex, List[Pred]]]
     max_delay: float = 0.0
     step_size: float = 0.0
 
@@ -33,9 +32,4 @@
             if not np.isclose(edge.pmf.step, self.step_size):
                 raise ValueError(
                     f"edge PMF step {edge.pmf.step} does not match context step size {self.step_size}"
-                )
-=======
-    activities: Dict[tuple[NodeIndex, NodeIndex], tuple[EdgeIndex, AnalyticEdge]]
-    precedence_list: List[tuple[NodeIndex, List[Pred]]]
-    max_delay: float = 0.0
->>>>>>> 98b982b6
+                )