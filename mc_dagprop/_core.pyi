# mc_dagprop/_core.pyi
from collections.abc import Iterable, Mapping, Sequence
from typing import Collection, TypeAlias

from numpy._typing import NDArray

EventIndex: TypeAlias = int
ActivityIndex: TypeAlias = int
ActivityType: TypeAlias = int
EventId: TypeAlias = str
Second: TypeAlias = float

class SimEvent:
    """
    Represents an event (node) with its earliest/latest window and actual timestamp.
    """

    id: EventId
    timestamp: "EventTimestamp"

    def __init__(self, id_: EventId, timestamp: "EventTimestamp") -> None: ...

class EventTimestamp:
    """
    Holds the earliest/latest bounds and the actual (scheduled) time for an event.
    """

    earliest: Second
    latest: Second
    actual: Second

    def __init__(self, earliest: Second, latest: Second, actual: Second) -> None: ...

class SimActivity:
    """
    Represents an activity (edge) in the DAG, with its minimal duration and type.
    """

    minimal_duration: Second
    activity_type: ActivityType

    def __init__(self, minimal_duration: Second, activity_type: ActivityType) -> None: ...

class SimContext:
    """
<<<<<<< HEAD
    Wraps the DAG: a list of events, a map of activities, a precedence list, and a max_delay.
=======
    Wraps the DAG: a list of events, activities, a precedence list and a
    max?delay. ``precedence_list`` can be in any order; ``Simulator`` sorts it
    topologically and raises ``RuntimeError`` on cycles.
>>>>>>> 001edc8a
    """

    events: Sequence[SimEvent]
    activities: Mapping[tuple[EventIndex, EventIndex], tuple[ActivityIndex, SimActivity]]
    precedence_list: Sequence[tuple[EventIndex, list[tuple[EventIndex, ActivityIndex]]]]
    max_delay: Second

    def __init__(
        self,
        events: Sequence[SimEvent],
        activities: Mapping[tuple[EventIndex, EventIndex], tuple[ActivityIndex, SimActivity]],
        precedence_list: Sequence[tuple[EventIndex, list[tuple[EventIndex, ActivityIndex]]]],
        max_delay: Second,
    ) -> None: ...

class SimResult:
    """
    The result of one run: realized times, per-activity delays, and causal predecessors.
    """

    realized: NDArray[Second]
    durations: NDArray[Second]
    cause_event: NDArray[EventIndex]

class GenericDelayGenerator:
    """
    Configurable delay generator: constant or exponential per activity_type.
    """

    def __init__(self) -> None: ...
    def set_seed(self, seed: int) -> None: ...
    def add_constant(self, activity_type: ActivityType, factor: float) -> None: ...
    def add_exponential(self, activity_type: ActivityType, lambda_: float, max_scale: float) -> None: ...
    def add_gamma(
        self, activity_type: ActivityType, shape: float, scale: float, max_scale: float = float("inf")
    ) -> None: ...
    def add_empirical_absolute(
        self, activity_type: ActivityType, values: Collection[Second], weights: Collection[float]
    ) -> None: ...
    def add_empirical_relative(
        self, activity_type: ActivityType, factors: Collection[Second], weights: Collection[float]
    ) -> None: ...

class Simulator:
    """
    Monte Carlo DAG propagator: run single or batch simulations. ``precedence_list``
    in the provided ``SimContext`` may be in any order; it is sorted topologically
    and a ``RuntimeError`` is raised if cycles are detected.
    """

    def __init__(self, context: SimContext, generator: GenericDelayGenerator) -> None: ...
    def run(self, seed: int) -> SimResult: ...
    def run_many(self, seeds: Iterable[int]) -> list[SimResult]: ...<|MERGE_RESOLUTION|>--- conflicted
+++ resolved
@@ -43,13 +43,9 @@
 
 class SimContext:
     """
-<<<<<<< HEAD
-    Wraps the DAG: a list of events, a map of activities, a precedence list, and a max_delay.
-=======
     Wraps the DAG: a list of events, activities, a precedence list and a
     max?delay. ``precedence_list`` can be in any order; ``Simulator`` sorts it
     topologically and raises ``RuntimeError`` on cycles.
->>>>>>> 001edc8a
     """
 
     events: Sequence[SimEvent]
